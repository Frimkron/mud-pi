<<<<<<< HEAD
# MuddySwamp

Multi-user dungeons, or "MUDs" are text-based role-playing games, that naturally evolved from the text-based rpg and adventure games of the 1970s. This project aims to introduce a new generation—one that never experienced a world without broadband internet—to this classic game genre. While this code can be adapted for any setting, we intend to render our university in beautiful ASCII. 

## Requirements
  - For **connecting** to an existing server, a simple telnet client is required.
  - For **hosting** a server, Python 3 must be installed on the system (along with an appropriate internet connection.) For Python installation, visit <https://www.python.org>

## Getting Started

### Hosting

Download this repository, or one of the releases. In a terminal, navigate to the repository and run

    python simplemud.py

More details will be added here as the project evolves.

If you are hosting a server for other people to connect, you will need to port foward your router (by default, the port used is **1234**). This is done so that traffic on port **1234** will be directed to the machine hosting the server.

### Connecting

Simply connect with a telnet client of your choosing. By default, the server uses port **1234**. 

#### On MacOS, Linux, and other *nix Systems:

Navigate to the terminal, and type

    telnet <ip address> 1234
		
#### On MacOS High Sierra and higher

Navigate to the terminal, and type

    nc <ip address> 1234

#### On Windows:

A telnet client is not provided by default on Windows. One option is to follow [this guide](http://technet.microsoft.com/en-us/library/cc771275%28v=ws.10%29.aspx)
to install the Windows telnet client.

Alternatively, you can install [PuTTY](https://putty.org/), a **free and open source** telnet and ssh client. 

## Contributing

Please read **[CONTRIBUTING.md](CONTRIBUTING.md)** for how to work on the project.

## License

This project is licensed under the **MIT** License - see the [LICENSE.md](LICENSE.md) file for details.
=======
# MuddySwamp

Multi-user dungeons, or "MUDs" are text-based role-playing games, that naturally evolved from the text-based rpg and adventure games of the 1970s. This project aims to introduce a new generation—one that never experienced a world without broadband internet—to this classic game genre. While this code can be adapted for any setting, we intend to render our university in beautiful ASCII. 

## Requirements
  - For **connecting** to an existing server, a simple telnet client is required.
  - For **hosting** a server, Python 3 must be installed on the system (along with an appropriate internet connection.) For Python installation, visit <https://www.python.org>

## Getting Started

### Hosting

Download this repository, or one of the releases. In a terminal, navigate to the repository and run

    python simplemud.py

More details will be added here as the project evolves.

If you are hosting a server for other people to connect, you will need to port foward your router (by default, the port used is **1234**). This is done so that traffic on port **1234** will be directed to the machine hosting the server.

### Connecting

Simply connect with a telnet client of your choosing. By default, the server uses port **1234**. 

#### On MacOS, Linux, and other *nix Systems:

Navigate to the terminal, and type

    telnet <ip address> 1234

#### On Windows:

A telnet client is not provided by default on Windows. One option is to follow [this guide](http://technet.microsoft.com/en-us/library/cc771275%28v=ws.10%29.aspx)
to install the Windows telnet client.

Alternatively, you can install [PuTTY](https://putty.org/), a **free and open source** telnet and ssh client. 

## Contributing

Please read **[CONTRIBUTING.md](CONTRIBUTING.md)** for how to work on the project.

## License

This project is licensed under the **MIT** License - see the [LICENSE.md](LICENSE.md) file for details.
>>>>>>> 0ba020a9
<|MERGE_RESOLUTION|>--- conflicted
+++ resolved
@@ -1,55 +1,3 @@
-<<<<<<< HEAD
-# MuddySwamp
-
-Multi-user dungeons, or "MUDs" are text-based role-playing games, that naturally evolved from the text-based rpg and adventure games of the 1970s. This project aims to introduce a new generation—one that never experienced a world without broadband internet—to this classic game genre. While this code can be adapted for any setting, we intend to render our university in beautiful ASCII. 
-
-## Requirements
-  - For **connecting** to an existing server, a simple telnet client is required.
-  - For **hosting** a server, Python 3 must be installed on the system (along with an appropriate internet connection.) For Python installation, visit <https://www.python.org>
-
-## Getting Started
-
-### Hosting
-
-Download this repository, or one of the releases. In a terminal, navigate to the repository and run
-
-    python simplemud.py
-
-More details will be added here as the project evolves.
-
-If you are hosting a server for other people to connect, you will need to port foward your router (by default, the port used is **1234**). This is done so that traffic on port **1234** will be directed to the machine hosting the server.
-
-### Connecting
-
-Simply connect with a telnet client of your choosing. By default, the server uses port **1234**. 
-
-#### On MacOS, Linux, and other *nix Systems:
-
-Navigate to the terminal, and type
-
-    telnet <ip address> 1234
-		
-#### On MacOS High Sierra and higher
-
-Navigate to the terminal, and type
-
-    nc <ip address> 1234
-
-#### On Windows:
-
-A telnet client is not provided by default on Windows. One option is to follow [this guide](http://technet.microsoft.com/en-us/library/cc771275%28v=ws.10%29.aspx)
-to install the Windows telnet client.
-
-Alternatively, you can install [PuTTY](https://putty.org/), a **free and open source** telnet and ssh client. 
-
-## Contributing
-
-Please read **[CONTRIBUTING.md](CONTRIBUTING.md)** for how to work on the project.
-
-## License
-
-This project is licensed under the **MIT** License - see the [LICENSE.md](LICENSE.md) file for details.
-=======
 # MuddySwamp
 
 Multi-user dungeons, or "MUDs" are text-based role-playing games, that naturally evolved from the text-based rpg and adventure games of the 1970s. This project aims to introduce a new generation—one that never experienced a world without broadband internet—to this classic game genre. While this code can be adapted for any setting, we intend to render our university in beautiful ASCII. 
@@ -93,5 +41,4 @@
 
 ## License
 
-This project is licensed under the **MIT** License - see the [LICENSE.md](LICENSE.md) file for details.
->>>>>>> 0ba020a9
+This project is licensed under the **MIT** License - see the [LICENSE.md](LICENSE.md) file for details.